#########
# Copyright (c) 2015 GigaSpaces Technologies Ltd. All rights reserved
#
# Licensed under the Apache License, Version 2.0 (the "License");
# you may not use this file except in compliance with the License.
# You may obtain a copy of the License at
#
#       http://www.apache.org/licenses/LICENSE-2.0
#
# Unless required by applicable law or agreed to in writing, software
# distributed under the License is distributed on an "AS IS" BASIS,
#  * WITHOUT WARRANTIES OR CONDITIONS OF ANY KIND, either express or implied.
#  * See the License for the specific language governing permissions and
#  * limitations under the License.

import tempfile
import shutil
import urllib
import copy
import platform

from cloudify import ctx
from cloudify.utils import setup_logger
from cloudify.utils import LocalCommandRunner

from cloudify_agent.api import utils
from cloudify_agent.shell import env


class AgentInstaller(object):

    def __init__(self, cloudify_agent, logger=None):
        self.cloudify_agent = cloudify_agent
        self.logger = logger or setup_logger(self.__class__.__name__)

    def run_agent_command(self, command, execution_env=None):
        if execution_env is None:
            execution_env = {}
        response = self.runner.run(
            command='{0} {1}'.format(self.cfy_agent_path, command),
            execution_env=execution_env)
        output = response.std_out
        if output:
            for line in output.splitlines():
                self.logger.info(line)
        return response

    def run_daemon_command(self, command,
                           execution_env=None):
        return self.run_agent_command(
            command='daemons {0} --name={1}'
            .format(command, self.cloudify_agent['name']),
            execution_env=execution_env)

    def create_agent(self):
        if 'source_url' in self.cloudify_agent:
            self.logger.info('Creating agent from source')
            self._from_source()
        else:
            self.logger.info('Creating agent from package')
            self._from_package()
        self.run_daemon_command(
            command='create {0}'
            .format(self._create_process_management_options()),
            execution_env=self._create_agent_env())

    def configure_agent(self):
        self.run_daemon_command('configure')

    def start_agent(self):
        self.run_daemon_command('start')

    def stop_agent(self):
        self.run_daemon_command('stop')

    def delete_agent(self):
        self.run_daemon_command('delete')
        self.runner.delete(self.cloudify_agent['agent_dir'])

    def restart_agent(self):
        self.run_daemon_command('restart')

    def _from_source(self):

        requirements = self.cloudify_agent.get('requirements')
        source_url = self.cloudify_agent['source_url']

        self.logger.info('Installing pip...')
        pip_path = self.install_pip()
        self.logger.info('Installing virtualenv...')
        self.install_virtualenv()

        self.logger.info('Creating virtualenv at {0}'.format(
            self.cloudify_agent['envdir']))
        self.runner.run('virtualenv {0}'.format(
            self.cloudify_agent['envdir']))

        if requirements:
            self.logger.info('Installing requirements file: {0}'
                             .format(requirements))
            self.runner.run('{0} install -r {1}'
                            .format(pip_path, requirements))
        self.logger.info('Installing Cloudify Agent from {0}'
                         .format(source_url))
        self.runner.run('{0} install {1}'
                        .format(pip_path, source_url))

    def _from_package(self):

        self.logger.info('Downloading Agent Package from {0}'.format(
            self.cloudify_agent['package_url']
        ))
        package_path = self.download(
            url=self.cloudify_agent['package_url'])
        self.logger.info('Untaring Agent package...')
        self.extract(archive=package_path,
                     destination=self.cloudify_agent['agent_dir'])
        configure = ''
        if platform.system() == 'Linux':
            configure = '--relocated-env'
        if self.cloudify_agent.get('disable_requiretty') is True:
            configure = '{0} --disable-requiretty'.format(configure)
        self.run_agent_command('configure {0}'.format(configure))

    def download(self, url, destination=None):
        raise NotImplementedError('Must be implemented by sub-class')

    def extract(self, archive, destination):
        raise NotImplementedError('Must be implemented by sub-class')

    def install_pip(self):
        raise NotImplementedError('Must be implemented by sub-class')

    def install_virtualenv(self):
        raise NotImplementedError('Must be implemented by sub-class')

    def create_custom_env_file_on_target(self, environment):
        raise NotImplementedError('Must be implemented by sub-class')

    @property
    def runner(self):
        raise NotImplementedError('Must be implemented by sub-class')

    @property
    def cfy_agent_path(self):
        raise NotImplementedError('Must be implemented by sub-class')

    def _create_agent_env(self):

        execution_env = {

            # mandatory values calculated before the agent
            # is actually created
            env.CLOUDIFY_MANAGER_IP: self.cloudify_agent['manager_ip'],
            env.CLOUDIFY_DAEMON_QUEUE: self.cloudify_agent['queue'],
            env.CLOUDIFY_DAEMON_NAME: self.cloudify_agent['name'],

            # these are variables that have default values that will be set
            # by the agent on the remote host if not set here
            env.CLOUDIFY_DAEMON_USER: self.cloudify_agent.get('user'),
            env.CLOUDIFY_BROKER_IP: self.cloudify_agent.get('broker_ip'),
            env.CLOUDIFY_BROKER_PORT: self.cloudify_agent.get('broker_port'),
            env.CLOUDIFY_BROKER_URL: self.cloudify_agent.get('broker_url'),
            env.CLOUDIFY_MANAGER_PORT: self.cloudify_agent.get('manager_port'),
            env.CLOUDIFY_DAEMON_MAX_WORKERS: self.cloudify_agent.get(
                'max_workers'),
            env.CLOUDIFY_DAEMON_MIN_WORKERS: self.cloudify_agent.get(
                'min_workers'),
            env.CLOUDIFY_DAEMON_PROCESS_MANAGEMENT:
                self.cloudify_agent['process_management']['name'],
            env.CLOUDIFY_DAEMON_WORKDIR: self.cloudify_agent['workdir'],
            env.CLOUDIFY_DAEMON_EXTRA_ENV:
                self.create_custom_env_file_on_target(
                    self.cloudify_agent.get('env', {}))
        }

        execution_env = utils.purge_none_values(execution_env)
        execution_env = utils.stringify_values(execution_env)

        ctx.logger.debug('Cloudify Agent will be created using the following '
                         'environment: {0}'.format(execution_env))

        return execution_env

    def _create_process_management_options(self):
        options = []
        process_management = copy.deepcopy(self.cloudify_agent[
            'process_management'])

        # remove the name key because it is
        # actually passed separately via an
        # environment variable
        process_management.pop('name')
        for key, value in process_management.iteritems():
            options.append('--{0}={1}'.format(key, value))
        return ' '.join(options)


class WindowsInstallerMixin(AgentInstaller):

    @property
    def cfy_agent_path(self):
        return '{0}\\Scripts\\cfy-agent'.format(
            self.cloudify_agent['envdir'])

    def install_pip(self):
        get_pip_url = 'https://bootstrap.pypa.io/get-pip.py'
        self.logger.info('Downloading get-pip from {0}'.format(get_pip_url))
        destination = '{0}\\get-pip.py'.format(self.cloudify_agent['basedir'])
        get_pip = self.download(get_pip_url, destination)
        self.logger.info('Running pip installation script')
        self.runner.run('{0} {1}'.format(self.cloudify_agent[
            'system_python'], get_pip))
        return '{0}\\Scripts\\pip'.format(self.cloudify_agent['envdir'])

    def install_virtualenv(self):
        self.runner.run('pip install virtualenv')


class LinuxInstallerMixin(AgentInstaller):

    @property
    def cfy_agent_path(self):
        return '{0}/bin/python {0}/bin/cfy-agent'.format(
            self.cloudify_agent['envdir'])

    def install_pip(self):
        get_pip_url = 'https://bootstrap.pypa.io/get-pip.py'
        self.logger.info('Downloading get-pip from {0}'.format(get_pip_url))
        get_pip = self.download(get_pip_url)
        self.logger.info('Running pip installation script')
        self.runner.run('sudo python {0}'.format(get_pip))
        return '{0}/bin/pip'.format(self.cloudify_agent['envdir'])

    def install_virtualenv(self):
        self.runner.run('sudo pip install virtualenv')


class LocalInstallerMixin(AgentInstaller):

    @property
    def runner(self):
        return LocalCommandRunner(logger=self.logger)

<<<<<<< HEAD
    def download(self, url):
        with tempfile.NamedTemporaryFile(suffix='.tmp', delete=False) as fo:
            urllib.urlretrieve(url, fo.name)
        return fo.name
=======
    def download(self, url, destination=None):
        if destination is None:
            destination = tempfile.mkstemp()[1]
            urllib.urlretrieve(url, destination)
        return destination
>>>>>>> 3e0127fd

    def delete_agent(self):
        self.run_daemon_command('delete')
        shutil.rmtree(self.cloudify_agent['agent_dir'])

    def create_custom_env_file_on_target(self, environment):
        posix = not self.cloudify_agent['windows']
        self.logger.debug('Creating a environment file from {0}'
                          .format(environment))
        return utils.env_to_file(env_variables=environment, posix=posix)


class RemoteInstallerMixin(AgentInstaller):

    def create_custom_env_file_on_target(self, environment):
        posix = not self.cloudify_agent['windows']
        env_file = utils.env_to_file(env_variables=environment, posix=posix)
        if env_file:
            return self.runner.put_file(src=env_file)
        else:
            return None

    def download(self, url, destination=None):
        return self.runner.download(url, destination)<|MERGE_RESOLUTION|>--- conflicted
+++ resolved
@@ -242,18 +242,13 @@
     def runner(self):
         return LocalCommandRunner(logger=self.logger)
 
-<<<<<<< HEAD
-    def download(self, url):
-        with tempfile.NamedTemporaryFile(suffix='.tmp', delete=False) as fo:
-            urllib.urlretrieve(url, fo.name)
-        return fo.name
-=======
     def download(self, url, destination=None):
         if destination is None:
-            destination = tempfile.mkstemp()[1]
-            urllib.urlretrieve(url, destination)
+            fh, destination = tempfile.mkstemp()
+            fh.close()
+        
+        urllib.urlretrieve(url, destination)
         return destination
->>>>>>> 3e0127fd
 
     def delete_agent(self):
         self.run_daemon_command('delete')
