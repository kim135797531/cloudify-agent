#########
# Copyright (c) 2014 GigaSpaces Technologies Ltd. All rights reserved
#
# Licensed under the Apache License, Version 2.0 (the "License");
# you may not use this file except in compliance with the License.
# You may obtain a copy of the License at
#
#       http://www.apache.org/licenses/LICENSE-2.0
#
# Unless required by applicable law or agreed to in writing, software
# distributed under the License is distributed on an "AS IS" BASIS,
#  * WITHOUT WARRANTIES OR CONDITIONS OF ANY KIND, either express or implied.
#  * See the License for the specific language governing permissions and
#  * limitations under the License.


from setuptools import setup

install_requires = [
    'cloudify-plugins-common==3.2',
    'cloudify-rest-client==3.2',
    'cloudify-script-plugin==1.2',
    'cloudify-diamond-plugin==1.2',
    'click==4.0',
    'celery==3.1.17',
    'jinja2==2.7.3',
    'pywinrm==0.0.3',
    'fabric==1.8.3',
    "pyyaml==3.10",
    "virtualenv==12.0.7",
    "requests==2.4.1"
]

setup(
    name='cloudify-agent',
    version='3.3',
    author='Gigaspaces',
    author_email='cloudify@gigaspaces.com',
    packages=[
        'cloudify_agent',
        'cloudify_agent.api',
        'cloudify_agent.api.pm',
        'cloudify_agent.api.plugins',
        'cloudify_agent.api.packager',
        'cloudify_agent.installer',
        'cloudify_agent.installer.config',
        'cloudify_agent.installer.runners',
        'cloudify_agent.shell',
        'cloudify_agent.shell.commands'
    ],
    package_data={
        'cloudify_agent': [
<<<<<<< HEAD
            'resources/pm/initd/celeryd.conf.template',
            'resources/pm/initd/celeryd.template',
            'resources/disable-requiretty.sh',
            'resources/included_plugins.py.j2'
        ]
    },
=======
            'resources/disable-requiretty.sh',
            'resources/pm/initd/initd.conf.template',
            'resources/pm/initd/initd.template',
            'resources/pm/nssm/nssm.exe',
            'resources/pm/nssm/nssm.conf.template']
        },
>>>>>>> 139e5441
    description='Cloudify Agent Implementation (Celery based)',
    install_requires=install_requires,
    license='LICENSE',
    entry_points={
        'console_scripts': [
            'cfy-agent = cloudify_agent.shell.main:main',
        ]
    }
)<|MERGE_RESOLUTION|>--- conflicted
+++ resolved
@@ -50,21 +50,14 @@
     ],
     package_data={
         'cloudify_agent': [
-<<<<<<< HEAD
-            'resources/pm/initd/celeryd.conf.template',
-            'resources/pm/initd/celeryd.template',
-            'resources/disable-requiretty.sh',
-            'resources/included_plugins.py.j2'
-        ]
-    },
-=======
             'resources/disable-requiretty.sh',
             'resources/pm/initd/initd.conf.template',
             'resources/pm/initd/initd.template',
             'resources/pm/nssm/nssm.exe',
-            'resources/pm/nssm/nssm.conf.template']
-        },
->>>>>>> 139e5441
+            'resources/pm/nssm/nssm.conf.template',
+            'resources/included_plugins.py.j2'
+        ]
+    },
     description='Cloudify Agent Implementation (Celery based)',
     install_requires=install_requires,
     license='LICENSE',
